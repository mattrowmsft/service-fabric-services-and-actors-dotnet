--- conflicted
+++ resolved
@@ -7,26 +7,22 @@
     using System;
 
     /// <summary>
-    /// Represents the base Client side interface for Remoting. The framework provides the
+    /// This is the base Client side interface for Remoting. The framework provides the
     /// Remoting infrastructure for all the service contracts inheriting from IService through
     /// ServiceRemotingListener and ServiceProxy.
     /// </summary>
     public interface IServiceProxy
     {
         /// <summary>
-        /// Gets the interface type that is being remoted.
+        /// The interface type that is being remoted.
         /// </summary>
-        /// <value>The Service interface type.</value>
+        /// <value>Service interface type</value>
         Type ServiceInterfaceType { get; }
 
 #if !DotNetCoreClr
         /// <summary>
-        /// Gets the service partition client used to send requests to the service.
+        /// The service partition client used to send requests to the service.
         /// </summary>
-<<<<<<< HEAD
-        /// <value>The ServicePartitionClient used by the ServiceProxy.</value>
-         IServiceRemotingPartitionClient ServicePartitionClient { get; }
-=======
         /// <value>ServicePartitionClient used by the ServiceProxy</value>
         Microsoft.ServiceFabric.Services.Remoting.V1.Client.IServiceRemotingPartitionClient ServicePartitionClient { get; }
 #endif
@@ -36,6 +32,5 @@
         /// <value>ServicePartitionClient used by the ServiceProxy</value>
 
         Microsoft.ServiceFabric.Services.Remoting.V2.Client.IServiceRemotingPartitionClient ServicePartitionClient2 { get; }
->>>>>>> 5bda86c8
     }
 }