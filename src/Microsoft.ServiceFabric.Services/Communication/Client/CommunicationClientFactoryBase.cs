--- conflicted
+++ resolved
@@ -325,14 +325,10 @@
 
 
                     var endpoint = this.GetEndpoint(previousRsp, targetReplicaSelector);
-<<<<<<< HEAD
-                    var cacheEntry = await this.GetAndLockClientCacheEntryAsync(previousRsp.Info.Id, endpoint, listenerName, previousRsp, cancellationToken);
-=======
                     var cacheEntry =
                         await
                             this.GetAndLockClientCacheEntryAsync(previousRsp.Info.Id, endpoint, listenerName, previousRsp,
                                 cancellationToken);
->>>>>>> fd17cc93
 
                     TCommunicationClient client;
                     try
